/**
 * Configuration system for DStack Verifier backend service
 *
 * This module provides structured configuration for verifier instances
 * and granular control over verification steps that may take long time.
 */

import { env } from './env'
import type { VerifierMetadata } from './types'

/**
 * Configuration for KMS verifier
 */
export interface KmsConfig {
  /** KMS smart contract address */
  contractAddress: `0x${string}`
  /** Verifier metadata */
  metadata: VerifierMetadata
}

/**
 * Configuration for Gateway verifier
 */
export interface GatewayConfig {
  /** Gateway smart contract address */
  contractAddress: `0x${string}`
  /** Gateway RPC endpoint URL */
  rpcEndpoint: string
  /** Verifier metadata */
  metadata: VerifierMetadata
}

/**
 * Configuration for Redpill verifier
 */
export interface RedpillConfig {
  /** Redpill smart contract address */
  contractAddress: `0x${string}`
  /** Model identifier */
  model: string
  /** Verifier metadata */
  metadata: VerifierMetadata
}

/**
 * Configuration for PhalaCloud verifier
 */
<<<<<<< HEAD
export interface VerifierConfigs {
  kms: KmsConfig
  gateway: GatewayConfig
  redpill: RedpillConfig
=======
export interface PhalaCloudConfig {
  /** PhalaCloud smart contract address */
  contractAddress: `0x${string}`
  /** Domain identifier */
  domain: string
  /** Verifier metadata */
  metadata: VerifierMetadata
>>>>>>> d2adff62
}

/**
 * Granular flags for controlling verification steps that may take long time
 */
export interface VerificationFlags {
  /** Enable hardware verification (TEE quote validation) */
  hardware: boolean
  /** Enable operating system verification (measurement validation) */
  os: boolean
  /** Enable source code verification (compose hash validation) */
  sourceCode: boolean
  /** Enable TEE controlled key verification */
  teeControlledKey: boolean
  /** Enable certificate key verification */
  certificateKey: boolean
  /** Enable DNS CAA verification (can be slow due to DNS queries) */
  dnsCAA: boolean
  /** Enable Certificate Transparency log verification (can be very slow due to crt.sh queries) */
  ctLog: boolean
}

/**
 * Default verification flags - all enabled
 */
export const DEFAULT_VERIFICATION_FLAGS: VerificationFlags = {
  hardware: true,
  os: true,
  sourceCode: true,
  teeControlledKey: true,
  certificateKey: true,
  dnsCAA: true,
  ctLog: false, // Skip CT log queries
}

/**
<<<<<<< HEAD
 * Load configuration from environment variables with defaults
 */
export const DEFAULT_CONFIGS: VerifierConfigs = {
  kms: {
    contractAddress: env.KMS_CONTRACT_ADDRESS,
    metadata: {
      osVersion: env.KMS_OS_VERSION,
      gitRevision: env.KMS_GIT_REVISION,
    },
  },
  gateway: {
    contractAddress: env.GATEWAY_CONTRACT_ADDRESS,
    rpcEndpoint: env.GATEWAY_RPC_ENDPOINT,
    metadata: {
      osVersion: env.GATEWAY_OS_VERSION,
      gitRevision: env.GATEWAY_GIT_REVISION,
    },
  },
  redpill: {
    contractAddress: env.REDPILL_CONTRACT_ADDRESS,
    model: env.REDPILL_MODEL,
    metadata: {
      osVersion: env.REDPILL_OS_VERSION,
      gitRevision: env.REDPILL_GIT_REVISION,
    },
  },
}

/**
 * Parse verification flags from environment variable or string
 * Format: "hardware,os,sourceCode" or "all" or "fast"
 */
export function parseVerificationFlags(flagsStr?: string): VerificationFlags {
  if (!flagsStr || flagsStr === 'all') {
    return DEFAULT_VERIFICATION_FLAGS
  }

  if (flagsStr === 'fast') {
    return FAST_VERIFICATION_FLAGS
  }

  const flags = { ...DEFAULT_VERIFICATION_FLAGS }
  const enabledFlags = flagsStr.split(',').map((f) => f.trim())

  // Disable all flags first, then enable specified ones
  Object.keys(flags).forEach((key) => {
    flags[key as keyof VerificationFlags] = false
  })

  enabledFlags.forEach((flag) => {
    if (flag in flags) {
      flags[flag as keyof VerificationFlags] = true
    }
  })

  return flags
}

/**
=======
>>>>>>> d2adff62
 * Server configuration
 */
export interface ServerConfig {
  /** Server port */
  port: number
  /** Server host */
  host: string
}

/**
 * Default server configuration
 */
export const DEFAULT_SERVER_CONFIG: ServerConfig = {
  port: env.PORT,
  host: env.HOST,
}<|MERGE_RESOLUTION|>--- conflicted
+++ resolved
@@ -45,12 +45,6 @@
 /**
  * Configuration for PhalaCloud verifier
  */
-<<<<<<< HEAD
-export interface VerifierConfigs {
-  kms: KmsConfig
-  gateway: GatewayConfig
-  redpill: RedpillConfig
-=======
 export interface PhalaCloudConfig {
   /** PhalaCloud smart contract address */
   contractAddress: `0x${string}`
@@ -58,7 +52,6 @@
   domain: string
   /** Verifier metadata */
   metadata: VerifierMetadata
->>>>>>> d2adff62
 }
 
 /**
@@ -95,68 +88,6 @@
 }
 
 /**
-<<<<<<< HEAD
- * Load configuration from environment variables with defaults
- */
-export const DEFAULT_CONFIGS: VerifierConfigs = {
-  kms: {
-    contractAddress: env.KMS_CONTRACT_ADDRESS,
-    metadata: {
-      osVersion: env.KMS_OS_VERSION,
-      gitRevision: env.KMS_GIT_REVISION,
-    },
-  },
-  gateway: {
-    contractAddress: env.GATEWAY_CONTRACT_ADDRESS,
-    rpcEndpoint: env.GATEWAY_RPC_ENDPOINT,
-    metadata: {
-      osVersion: env.GATEWAY_OS_VERSION,
-      gitRevision: env.GATEWAY_GIT_REVISION,
-    },
-  },
-  redpill: {
-    contractAddress: env.REDPILL_CONTRACT_ADDRESS,
-    model: env.REDPILL_MODEL,
-    metadata: {
-      osVersion: env.REDPILL_OS_VERSION,
-      gitRevision: env.REDPILL_GIT_REVISION,
-    },
-  },
-}
-
-/**
- * Parse verification flags from environment variable or string
- * Format: "hardware,os,sourceCode" or "all" or "fast"
- */
-export function parseVerificationFlags(flagsStr?: string): VerificationFlags {
-  if (!flagsStr || flagsStr === 'all') {
-    return DEFAULT_VERIFICATION_FLAGS
-  }
-
-  if (flagsStr === 'fast') {
-    return FAST_VERIFICATION_FLAGS
-  }
-
-  const flags = { ...DEFAULT_VERIFICATION_FLAGS }
-  const enabledFlags = flagsStr.split(',').map((f) => f.trim())
-
-  // Disable all flags first, then enable specified ones
-  Object.keys(flags).forEach((key) => {
-    flags[key as keyof VerificationFlags] = false
-  })
-
-  enabledFlags.forEach((flag) => {
-    if (flag in flags) {
-      flags[flag as keyof VerificationFlags] = true
-    }
-  })
-
-  return flags
-}
-
-/**
-=======
->>>>>>> d2adff62
  * Server configuration
  */
 export interface ServerConfig {
