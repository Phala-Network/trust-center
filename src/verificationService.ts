/**
 * Verification service for orchestrating conditional verification steps
 *
 * This service coordinates the execution of verification steps based on
 * configuration and flags, collecting DataObjects and tracking execution metadata.
 */

import type {
  PhalaCloudConfig,
  RedpillConfig,
  VerificationFlags,
} from './config'
import { DEFAULT_VERIFICATION_FLAGS } from './config'
import type {
  ObjectRelationship,
  SystemInfo,
  VerificationError,
  VerificationResponse,
} from './types'
import {
  clearAllDataObjects,
  configureVerifierRelationships,
} from './utils/dataObjectCollector'
import { createVerifiers, executeVerifiers } from './verifierChain'
import { PhalaCloudVerifier } from './verifiers/phalaCloudVerifier'
import { RedpillVerifier } from './verifiers/redpillVerifier'

/**
 * Service class for orchestrating verification operations
 */
export class VerificationService {
  private errors: VerificationError[] = []

  /**
   * Execute verification based on app configuration and flags
   */
  async verify(
    appConfig: RedpillConfig | PhalaCloudConfig,
    flags?: Partial<VerificationFlags>,
  ): Promise<VerificationResponse> {
    this.errors = []

    // Merge provided flags with default flags
    const mergedFlags: VerificationFlags = {
      ...DEFAULT_VERIFICATION_FLAGS,
      ...flags,
    }

    // Clear any existing DataObjects
    clearAllDataObjects()

    try {
      // Get complete DStack info from the app
      const systemInfo = await this.getSystemInfo(appConfig)

      // Create and execute verifier chain
      const verifiers = createVerifiers(appConfig, systemInfo)

<<<<<<< HEAD
      const result = await executeVerifiers(verifiers, flags)
      this.configureVerifierRelationships()
=======
      const result = await executeVerifiers(verifiers, mergedFlags)
>>>>>>> 63531802

      // Convert errors to the expected format
      this.errors = result.errors.map((error) => ({ message: error }))

      return this.buildResponse()
    } catch (error) {
      let errorMessage: string
      if (error instanceof Error) {
        // Provide context for common error patterns
        if (error.message === 'fetch() URL is invalid') {
          errorMessage =
            'Verification failed due to invalid URL configuration - check your app configuration or endpoint URLs'
        } else if (error.message.includes('Failed to fetch')) {
          errorMessage = `Network error during verification: ${error.message}`
        } else {
          errorMessage = error.message
        }
      } else {
        errorMessage = 'Unknown verification error occurred'
      }

      console.error(
        '[VERIFICATION_SERVICE] Top-level verification error:',
        error,
      )
      this.addError(errorMessage)
      return this.buildResponse()
    }
  }

  /**
   * Add an error to the error collection
   */
  private addError(message: string): void {
    this.errors.push({
      message,
    })
  }

  /**
   * Configure relationships between verifiers
   */
  private configureVerifierRelationships(): void {
    const relationships: ObjectRelationship[] = [
      // KMS -> Gateway relationships
      {
        sourceObjectId: 'kms-main',
        sourceField: 'gateway_app_id',
        targetObjectId: 'gateway-main',
        targetField: 'app_id',
      },
      {
        sourceObjectId: 'kms-main',
        sourceField: 'cert_pubkey',
        targetObjectId: 'gateway-main',
        targetField: 'app_cert',
      },
      // KMS -> App relationships
      {
        sourceObjectId: 'kms-main',
        sourceField: 'cert_pubkey',
        targetObjectId: 'app-main',
        targetField: 'app_cert',
      },
    ]

    configureVerifierRelationships({ relationships })
  }

  /**
   * Get DStack info using verifier static methods
   */
  private async getSystemInfo(
    appConfig: RedpillConfig | PhalaCloudConfig,
  ): Promise<SystemInfo> {
    if ('model' in appConfig) {
      // RedpillConfig
      return await RedpillVerifier.getSystemInfo(
        appConfig.contractAddress,
        appConfig.model,
      )
    } else {
      // PhalaCloudConfig
      return await PhalaCloudVerifier.getSystemInfo(appConfig.contractAddress)
    }
  }

  /**
   * Build the final verification response
   */
  private buildResponse(): VerificationResponse {
    // Import getAllDataObjects dynamically to avoid circular dependencies
    const { getAllDataObjects } = require('./utils/dataObjectCollector')
    const dataObjects = getAllDataObjects()
    const success = this.errors.length === 0

    return {
      dataObjects,
      completedAt: new Date().toISOString(),
      errors: [...this.errors],
      success,
    }
  }
}<|MERGE_RESOLUTION|>--- conflicted
+++ resolved
@@ -56,12 +56,8 @@
       // Create and execute verifier chain
       const verifiers = createVerifiers(appConfig, systemInfo)
 
-<<<<<<< HEAD
-      const result = await executeVerifiers(verifiers, flags)
+      const result = await executeVerifiers(verifiers, mergedFlags)
       this.configureVerifierRelationships()
-=======
-      const result = await executeVerifiers(verifiers, mergedFlags)
->>>>>>> 63531802
 
       // Convert errors to the expected format
       this.errors = result.errors.map((error) => ({ message: error }))
