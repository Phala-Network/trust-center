--- conflicted
+++ resolved
@@ -24,27 +24,8 @@
  * ```
  */
 
-<<<<<<< HEAD
-import { DEFAULT_CONFIGS } from './src/config'
-import { GatewayVerifier } from './src/gatewayVerifier'
-import { KmsVerifier } from './src/kmsVerifier'
-import { RedpillVerifier } from './src/redpillVerifier'
 import { startServer } from './src/server'
-import type { DataObjectEvent, ObjectRelationship } from './src/types'
-import {
-  addDataObjectEventListener,
-  clearAllDataObjects,
-  configureVerifierRelationships,
-  getAllDataObjects,
-} from './src/utils/dataObjectCollector'
 
-export { GatewayVerifier } from './src/gatewayVerifier'
-export { KmsVerifier } from './src/kmsVerifier'
-export { RedpillVerifier } from './src/redpillVerifier'
-=======
-import {startServer} from './src/server'
-
->>>>>>> 17f655c5
 export type {
   AcmeInfo,
   AppInfo,
@@ -74,165 +55,11 @@
   getAllDataObjects,
 } from './src/utils/dataObjectCollector'
 // Re-export main classes and types for external use
-<<<<<<< HEAD
 export { OwnDomain, Verifier } from './src/verifier'
-
-// Check command line arguments for mode
-const args = process.argv.slice(2)
-const isServerMode = args.includes('--server')
-
-if (isServerMode) {
-  // Server mode - start the HTTP API server
-  console.log('[INIT] Starting DStack Verifier API server...')
-  const server = await startServer()
-
-  // Graceful shutdown handlers are already set up in server.ts
-  console.log('[INIT] DStack Verifier API server is ready!')
-} else {
-  // Script mode - run verification examples using default configuration
-  console.log(
-    '[INIT] DStack Verifier initialized successfully! Running examples...',
-  )
-
-  // Clear any existing DataObjects
-  clearAllDataObjects()
-
-  // Set up real-time DataObject event listener
-  addDataObjectEventListener((event: DataObjectEvent) => {
-    console.log(
-      `[DataObject ${event.type.toUpperCase()}] ${event.objectId}: ${event.data.name}`,
-    )
-  })
-
-  // Use default configurations
-  const kmsVerifier = new KmsVerifier(
-    DEFAULT_CONFIGS.kms.contractAddress,
-    DEFAULT_CONFIGS.kms.metadata,
-  )
-
-  console.log(
-    '[KMS] Hardware verification result:',
-    await kmsVerifier.verifyHardware(),
-  )
-  console.log(
-    '[KMS] Operating system verification result:',
-    await kmsVerifier.verifyOperatingSystem(),
-  )
-  console.log(
-    '[KMS] Source code verification result:',
-    await kmsVerifier.verifySourceCode(),
-  )
-
-  const gatewayVerifier = new GatewayVerifier(
-    (await kmsVerifier.getGatewatyAppId()) as `0x${string}`,
-    DEFAULT_CONFIGS.gateway.rpcEndpoint,
-    DEFAULT_CONFIGS.gateway.metadata,
-  )
-
-  console.log(
-    '[GATEWAY] Hardware verification result:',
-    await gatewayVerifier.verifyHardware(),
-  )
-  console.log(
-    '[GATEWAY] Operating system verification result:',
-    await gatewayVerifier.verifyOperatingSystem(),
-  )
-  console.log(
-    '[GATEWAY] Source code verification result:',
-    await gatewayVerifier.verifySourceCode(),
-  )
-
-  console.log(
-    '[GATEWAY] TEE controlled key verification result:',
-    await gatewayVerifier.verifyTeeControlledKey(),
-  )
-  console.log(
-    '[GATEWAY] Certificate key verification result:',
-    await gatewayVerifier.verifyCertificateKey(),
-  )
-  console.log(
-    '[GATEWAY] DNS CAA verification result:',
-    await gatewayVerifier.verifyDnsCAA(),
-  )
-  console.log(
-    '[GATEWAY] Certificate Transparency log verification result:',
-    await gatewayVerifier.verifyCTLog(),
-  )
-
-  const redpillVerifier = new RedpillVerifier(
-    DEFAULT_CONFIGS.redpill.contractAddress,
-    DEFAULT_CONFIGS.redpill.model,
-    DEFAULT_CONFIGS.redpill.metadata,
-  )
-
-  // Configure relationships between verifiers
-  const relationships: ObjectRelationship[] = [
-    // KMS -> Gateway relationships
-    {
-      sourceObjectId: 'kms-main',
-      targetObjectId: 'gateway-main',
-      sourceField: 'gateway_app_id',
-      targetField: 'app_id',
-    },
-    {
-      sourceObjectId: 'kms-main',
-      targetObjectId: 'gateway-main',
-      sourceField: 'cert_pubkey',
-      targetField: 'app_cert',
-    },
-    // Gateway -> App relationships
-    {
-      sourceObjectId: 'gateway-main',
-      targetObjectId: 'app-main',
-      sourceField: 'registered_apps',
-      targetField: 'app_id',
-    },
-    // KMS -> App relationships (through Gateway)
-    {
-      sourceObjectId: 'kms-main',
-      targetObjectId: 'app-main',
-      sourceField: 'cert_pubkey',
-      targetField: 'app_cert',
-    },
-  ]
-
-  configureVerifierRelationships({ relationships })
-
-  console.log(await redpillVerifier.verifyHardware())
-  console.log(await redpillVerifier.verifyOperatingSystem())
-  console.log(await redpillVerifier.verifySourceCode())
-
-  // Show final DataObject results
-  console.log('\n[DATAOBJECTS] Final verification objects generated:')
-  const allDataObjects = getAllDataObjects()
-  console.log(`Total objects: ${allDataObjects.length}`)
-  allDataObjects.forEach((obj, index) => {
-    console.log(
-      `${index + 1}. [${obj.kind?.toUpperCase()}] ${obj.name} (Layer ${obj.layer})`,
-    )
-  })
-
-  // Export the collected DataObjects for UI consumption
-  const generatedDataObjects = allDataObjects
-
-  // Write DataObjects to JSON file
-  const fs = await import('node:fs')
-  await fs.promises.writeFile(
-    'verification-data-objects.json',
-    JSON.stringify(generatedDataObjects, null, 2),
-    'utf8',
-  )
-  console.log(
-    '\n[EXPORT] DataObjects exported to verification-data-objects.json',
-  )
-}
-=======
-export {OwnDomain, Verifier} from './src/verifier'
-export {GatewayVerifier} from './src/verifiers/gatewayVerifier'
-export {KmsVerifier} from './src/verifiers/kmsVerifier'
-export {RedpillVerifier} from './src/verifiers/redpillVerifier'
+export { GatewayVerifier } from './src/verifiers/gatewayVerifier'
+export { KmsVerifier } from './src/verifiers/kmsVerifier'
+export { RedpillVerifier } from './src/verifiers/redpillVerifier'
 
 // Start the HTTP API server
 await startServer()
-console.log('[INIT] DStack Verifier API server is ready!')
->>>>>>> 17f655c5
+console.log('[INIT] DStack Verifier API server is ready!')