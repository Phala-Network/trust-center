{
  "name": "play-ts",
  "module": "index.ts",
  "type": "module",
  "private": true,
  "scripts": {
    "start": "bun run index.ts",
    "dev": "bun --watch run index.ts",
    "test": "bun run test.ts",
    "build:dcap-qvl": "cd external/dcap-qvl/cli && cargo build --release && mkdir -p ../../../bin && cp target/release/dcap-qvl ../../../bin/",
    "download:dstack-0.5.3": "cd external/dstack-images && wget https://github.com/Dstack-TEE/meta-dstack/releases/download/v0.5.3/dstack-0.5.3.tar.gz && tar -xzf dstack-0.5.3.tar.gz && rm dstack-0.5.3.tar.gz",
    "download:dstack-nvidia-0.5.3": "cd external/dstack-images && wget https://github.com/nearai/private-ml-sdk/releases/download/v0.5.3/dstack-nvidia-0.5.3.tar.gz && tar -xzf dstack-nvidia-0.5.3.tar.gz && rm dstack-nvidia-0.5.3.tar.gz",
    "download:dstack-nvidia-dev-0.5.3": "cd external/dstack-images && wget https://github.com/nearai/private-ml-sdk/releases/download/v0.5.3/dstack-nvidia-dev-0.5.3.tar.gz && tar -xzf dstack-nvidia-dev-0.5.3.tar.gz && rm dstack-nvidia-dev-0.5.3.tar.gz",
<<<<<<< HEAD
    "server": "bun run src/server/index.ts",
    "server:dev": "bun --watch src/server/index.ts",
    "db:generate": "drizzle-kit generate",
    "db:migrate": "drizzle-kit migrate",
    "db:push": "drizzle-kit push",
    "db:studio": "drizzle-kit studio",
    "test": "vitest",
    "test:run": "vitest run",
    "test:watch": "vitest --watch",
    "test:coverage": "vitest --coverage"
=======
    "format": "bunx biome format --write .",
    "lint": "bunx biome lint .",
    "check": "bunx biome check --write .",
    "typecheck": "bunx tsc --noEmit"
>>>>>>> 17f655c5
  },
  "devDependencies": {
    "@biomejs/biome": "2.2.2",
    "@types/bun": "^1.2.21",
    "drizzle-kit": "^0.31.4",
    "vitest": "^3.2.4"
  },
  "peerDependencies": {
    "typescript": "^5.8.3"
  },
  "dependencies": {
    "@elysiajs/cors": "^1.3.3",
    "@elysiajs/swagger": "^1.3.1",
    "@t3-oss/env-core": "^0.13.8",
    "bullmq": "^5.58.2",
    "drizzle-orm": "^0.44.5",
    "elysia": "^1.3.20",
    "ioredis": "^5.7.0",
    "viem": "^2.36.0",
    "zod": "^4.1.5"
  }
}<|MERGE_RESOLUTION|>--- conflicted
+++ resolved
@@ -6,12 +6,10 @@
   "scripts": {
     "start": "bun run index.ts",
     "dev": "bun --watch run index.ts",
-    "test": "bun run test.ts",
     "build:dcap-qvl": "cd external/dcap-qvl/cli && cargo build --release && mkdir -p ../../../bin && cp target/release/dcap-qvl ../../../bin/",
     "download:dstack-0.5.3": "cd external/dstack-images && wget https://github.com/Dstack-TEE/meta-dstack/releases/download/v0.5.3/dstack-0.5.3.tar.gz && tar -xzf dstack-0.5.3.tar.gz && rm dstack-0.5.3.tar.gz",
     "download:dstack-nvidia-0.5.3": "cd external/dstack-images && wget https://github.com/nearai/private-ml-sdk/releases/download/v0.5.3/dstack-nvidia-0.5.3.tar.gz && tar -xzf dstack-nvidia-0.5.3.tar.gz && rm dstack-nvidia-0.5.3.tar.gz",
     "download:dstack-nvidia-dev-0.5.3": "cd external/dstack-images && wget https://github.com/nearai/private-ml-sdk/releases/download/v0.5.3/dstack-nvidia-dev-0.5.3.tar.gz && tar -xzf dstack-nvidia-dev-0.5.3.tar.gz && rm dstack-nvidia-dev-0.5.3.tar.gz",
-<<<<<<< HEAD
     "server": "bun run src/server/index.ts",
     "server:dev": "bun --watch src/server/index.ts",
     "db:generate": "drizzle-kit generate",
@@ -21,13 +19,11 @@
     "test": "vitest",
     "test:run": "vitest run",
     "test:watch": "vitest --watch",
-    "test:coverage": "vitest --coverage"
-=======
+    "test:coverage": "vitest --coverage",
     "format": "bunx biome format --write .",
     "lint": "bunx biome lint .",
     "check": "bunx biome check --write .",
     "typecheck": "bunx tsc --noEmit"
->>>>>>> 17f655c5
   },
   "devDependencies": {
     "@biomejs/biome": "2.2.2",
